#![cfg_attr(not(feature = "std"), no_std)]

//! Pallet provides basic IPFS functionality such as adding or receiving bytes, connecting to nodes ...
//!
//! Credits goes to:
//!
//! https://github.com/WunderbarNetwork/substrate
//!

use frame_support::dispatch::DispatchResult;
use frame_system::offchain::{AppCrypto, CreateSignedTransaction, SendSignedTransaction, Signer};

use log::info;
use sp_core::offchain::{IpfsRequest, IpfsResponse};

#[cfg(test)]
mod mock;

#[cfg(test)]
mod tests;

pub mod crypto {
	use sp_core::sr25519::Signature as Sr25519Signature;
	use sp_runtime::{
		app_crypto::{app_crypto, sr25519},
		traits::Verify,
		MultiSignature, MultiSigner,
	};

	app_crypto!(sr25519, sp_core::crypto::key_types::IPFS);
	pub struct TestAuthId;

	impl frame_system::offchain::AppCrypto<MultiSigner, MultiSignature> for TestAuthId {
		type RuntimeAppPublic = Public;
		type GenericPublic = sp_core::sr25519::Public;
		type GenericSignature = sp_core::sr25519::Signature;
	}

	// Implemented for mock runtime in tests
	impl frame_system::offchain::AppCrypto<<Sr25519Signature as Verify>::Signer, Sr25519Signature>
		for TestAuthId
	{
		type RuntimeAppPublic = Public;
		type GenericPublic = sp_core::sr25519::Public;
		type GenericSignature = sp_core::sr25519::Signature;
	}
}

pub use pallet::*;

#[frame_support::pallet]
pub mod pallet {
<<<<<<< HEAD
	use super::*;
	use frame_support::pallet_prelude::*;
	use frame_system::pallet_prelude::*;

	use pallet_tds_ipfs_core::{
		addresses_to_utf8_safe_bytes, generate_id, ipfs_request, ocw_parse_ipfs_response,
		ocw_process_command, CommandRequest, Error as IpfsError, IpfsCommand,
	};

	use sp_core::crypto::KeyTypeId;

	pub const KEY_TYPE: KeyTypeId = sp_core::crypto::key_types::IPFS;
	const PROCESSED_COMMANDS: &[u8; 24] = b"ipfs::processed_commands";

	/// Configure the pallet by specifying the parameters and types on which it depends.
	#[pallet::config]
	pub trait Config:
		frame_system::Config + pallet_tds_ipfs_core::Config + CreateSignedTransaction<Call<Self>>
	{
		/// The identifier type for an offchain worker.
		type AuthorityId: AppCrypto<Self::Public, Self::Signature>;

		/// Because this pallet emits events, it depends on the runtime's definition of an event.
		type RuntimeEvent: From<Event<Self>> + IsType<<Self as frame_system::Config>::RuntimeEvent>;

		/// overarching dispatch call type.
		type RuntimeCall: From<Call<Self>>;

		type IpfsRandomness: frame_support::traits::Randomness<Self::Hash, Self::BlockNumber>;
	}

	/// The current storage version.
	const STORAGE_VERSION: frame_support::traits::StorageVersion =
		frame_support::traits::StorageVersion::new(1);

	#[pallet::pallet]
	#[pallet::generate_store(pub(super) trait Store)]
	#[pallet::storage_version(STORAGE_VERSION)]
	#[pallet::without_storage_info]
	pub struct Pallet<T>(_);

	// The pallet's runtime storage items.
	// https://docs.substrate.io/v3/runtime/storage

	// Store a list of Commands for the ocw to process
	#[pallet::storage]
	#[pallet::getter(fn commands)]
	pub type Commands<T: Config> = StorageValue<_, Vec<CommandRequest<T>>>;

	/** Pallets use events to inform users when important changes are made.

	   Pre offchain worker
	   - ConnectionRequested(T::AccountId)
	   - DisconnectedRequested(T::AccountId)
	   - QueuedDataToAdd(T::AccountId)
	   - QueuedDataToCat(T::AccountId)
	   - QueuedDataToPin(T::AccountId)
	   - QueuedDataToRemove(T::AccountId)
	   - QueuedDataToUnpin(T::AccountId)
	   - FindPeerIssued(T::AccountId)
	   - FindProvidersIssued(T::AccountId)
	   - OcwCallback(T::AccountId)

	   //Post offchain worker
	   Requester, IpfsConnectionAddress
	   - ConnectedTo(T::AccountId, Vec<u8>),
	   Requester, IpfsDisconnectionAddress
	   - DisconnectedFrom(T::AccountId, Vec<u8>),

	   Requester, Cid
	   - AddedCid(T::AccountId, Vec<u8>),
	   Requester, Cid, Bytes
	   - CatBytes(T::AccountId, Vec<u8>, Vec<u8>),

	   Requester, Cid
	   - InsertedPin(T::AccountId, Vec<u8>),
	   Requester, Cid
	   - RemovedPin(T::AccountId, Vec<u8>),
	   Requester, Cid
	   - RemovedBlock(T::AccountId, Vec<u8>),

	   Requester, ListOfPeers
	   - FoundPeers(T::AccountId, Vec<u8>),
	   Requester, Cid, Providers
	   - CidProviders(T::AccountId, Vec<u8>, Vec<u8>),
	*/
	#[pallet::event]
	#[pallet::generate_deposit(pub(super) fn deposit_event)]
	pub enum Event<T: Config> {
		ConnectionRequested(T::AccountId),
		DisconnectedRequested(T::AccountId),
		QueuedDataToAdd(T::AccountId),
		QueuedDataToCat(T::AccountId),
		QueuedDataToPin(T::AccountId),
		QueuedDataToRemove(T::AccountId),
		QueuedDataToUnpin(T::AccountId),
		FindPeerIssued(T::AccountId),
		FindProvidersIssued(T::AccountId),
		OcwCallback(T::AccountId),

		// Requester, IpfsConnectionAddress
		ConnectedTo(T::AccountId, Vec<u8>),
		// Requester, IpfsDisconnectionAddress
		DisconnectedFrom(T::AccountId, Vec<u8>),
		// Requester, Cid
		AddedCid(T::AccountId, Vec<u8>),
		// Requester, Cid, Bytes
		CatBytes(T::AccountId, Vec<u8>, Vec<u8>),
		// Requester, Cid
		InsertedPin(T::AccountId, Vec<u8>),
		// Requester, Cid
		RemovedPin(T::AccountId, Vec<u8>),
		// Requester, Cid
		RemovedBlock(T::AccountId, Vec<u8>),
		// Requester, ListOfPeers
		FoundPeers(T::AccountId, Vec<u8>),
		// Requester, Cid, Providers
		CidProviders(T::AccountId, Vec<u8>, Vec<u8>),
	}

	/** Errors inform users that something went wrong.
	- RequestFailed,
	*/
	#[pallet::error]
	pub enum Error<T> {}

	/** Modify the genesis state of the blockchain.
	   This is pretty pointless atm since we overwrite the data each block.

	   TODO: Until we have a working signed ocw callback is would mostly likely be used for configuring initial state in specs.

	   Optional values are:
	   -	commands: Vec<CommandRequest<T>>
	**/
	#[pallet::genesis_config]
	pub struct GenesisConfig<T: Config> {
		pub commands: Vec<CommandRequest<T>>,
	}

	#[cfg(feature = "std")]
	impl<T: Config> Default for GenesisConfig<T> {
		fn default() -> GenesisConfig<T> {
			GenesisConfig { commands: Vec::<CommandRequest<T>>::new() }
		}
	}

	#[pallet::genesis_build]
	impl<T: Config> GenesisBuild<T> for GenesisConfig<T> {
		fn build(&self) {
			// TODO: Allow the configs to use strings, then convert them to the Vec<u8> collections.
			Commands::<T>::set(Some(Vec::<CommandRequest<T>>::new()));
		}
	}

	#[pallet::hooks]
	impl<T: Config> Hooks<BlockNumberFor<T>> for Pallet<T> {
		fn offchain_worker(block_number: T::BlockNumber) {
			if let Err(_err) = Self::print_metadata(&"*** IPFS off-chain worker started with ***") {
				log::error!("IPFS: Error occurred during `print_metadata`");
			}

			if let Err(_err) = Self::ocw_process_command_requests(block_number) {
				log::error!("IPFS: command request");
			}
		}
	}

	// Dispatchable functions allows users to interact with the pallet and invoke state changes.
	// These functions materialize as "extrinsics", which are often compared to transactions.
	// Dispatchable functions must be annotated with a weight and must return a DispatchResult.

	#[pallet::call]
	impl<T: Config> Pallet<T> {
		/// Adds arbitrary bytes to the IPFS repository. The registered `Cid` is printed out in the
		/// logs.

		#[pallet::call_index(0)]
		#[pallet::weight(200_000)]
		pub fn add_bytes(
			origin: OriginFor<T>,
			received_bytes: Vec<u8>,
			version: u8,
		) -> DispatchResult {
			let requester = ensure_signed(origin)?;
			let mut commands = Vec::<IpfsCommand>::new();
			commands.push(IpfsCommand::AddBytes(received_bytes, version));

			let ipfs_command_request = CommandRequest::<T> {
				identifier: generate_id::<T>(),
				requester: requester.clone(),
				ipfs_commands: commands,
			};

			Commands::<T>::append(ipfs_command_request);
			Ok(Self::deposit_event(Event::QueuedDataToAdd(requester)))
		}

		/** Fin IPFS data by the `Cid`; if it is valid UTF-8, it is printed in the logs.
		Otherwise the decimal representation of the bytes is displayed instead. **/

		#[pallet::call_index(1)]
		#[pallet::weight(100_000)]
		pub fn cat_bytes(origin: OriginFor<T>, cid: Vec<u8>) -> DispatchResult {
			let requester = ensure_signed(origin)?;
			let mut commands = Vec::<IpfsCommand>::new();
			commands.push(IpfsCommand::CatBytes(cid));

			let ipfs_command_request = CommandRequest::<T> {
				identifier: generate_id::<T>(),
				requester: requester.clone(),
				ipfs_commands: commands,
			};

			Commands::<T>::append(ipfs_command_request);
			Ok(Self::deposit_event(Event::QueuedDataToCat(requester)))
		}

		/** Mark a `multiaddr` as a desired connection target. The connection target will be established
		during the next run of the off-chain `connection` process.
		- Example: /ip4/127.0.0.1/tcp/4001/p2p/<Ipfs node Id> */

		#[pallet::call_index(2)]
		#[pallet::weight(100_000)]
		pub fn connect(origin: OriginFor<T>, address: Vec<u8>) -> DispatchResult {
			let requester = ensure_signed(origin)?;
			let mut commands = Vec::<IpfsCommand>::new();
			commands.push(IpfsCommand::ConnectTo(address));

			let ipfs_command_request = CommandRequest::<T> {
				identifier: generate_id::<T>(),
				requester: requester.clone(),
				ipfs_commands: commands,
			};

			Commands::<T>::append(ipfs_command_request);
			Ok(Self::deposit_event(Event::ConnectionRequested(requester)))
		}

		/** Queues a `Multiaddr` to be disconnected. The connection will be severed during the next
		run of the off-chain `connection` process.
		**/

		#[pallet::call_index(3)]
		#[pallet::weight(500_000)]
		pub fn disconnect(origin: OriginFor<T>, address: Vec<u8>) -> DispatchResult {
			let requester = ensure_signed(origin)?;
			let mut commands = Vec::<IpfsCommand>::new();
			commands.push(IpfsCommand::DisconnectFrom(address));

			let ipfs_command_request = CommandRequest::<T> {
				identifier: generate_id::<T>(),
				requester: requester.clone(),
				ipfs_commands: commands,
			};

			Commands::<T>::append(ipfs_command_request);
			Ok(Self::deposit_event(Event::DisconnectedRequested(requester)))
		}

		/** Add arbitrary bytes to the IPFS repository. The registered `Cid` is printed in the
		 * logs * */

		#[pallet::call_index(4)]
		#[pallet::weight(300_000)]
		pub fn remove_block(origin: OriginFor<T>, cid: Vec<u8>) -> DispatchResult {
			let requester = ensure_signed(origin)?;
			let mut commands = Vec::<IpfsCommand>::new();
			commands.push(IpfsCommand::RemoveBlock(cid));

			let ipfs_command_request = CommandRequest::<T> {
				identifier: generate_id::<T>(),
				requester: requester.clone(),
				ipfs_commands: commands,
			};

			Commands::<T>::append(ipfs_command_request);
			Ok(Self::deposit_event(Event::QueuedDataToRemove(requester)))
		}

		/** Pin a given `Cid` non-recursively. * */

		#[pallet::call_index(5)]
		#[pallet::weight(100_000)]
		pub fn insert_pin(origin: OriginFor<T>, cid: Vec<u8>) -> DispatchResult {
			let requester = ensure_signed(origin)?;
			let mut commands = Vec::<IpfsCommand>::new();
			commands.push(IpfsCommand::InsertPin(cid));

			let ipfs_command_request = CommandRequest::<T> {
				identifier: generate_id::<T>(),
				requester: requester.clone(),
				ipfs_commands: commands,
			};

			Commands::<T>::append(ipfs_command_request);
			Ok(Self::deposit_event(Event::QueuedDataToPin(requester)))
		}

		/** Unpin a given `Cid` non-recursively. * */

		#[pallet::call_index(6)]
		#[pallet::weight(100_000)]
		pub fn remove_pin(origin: OriginFor<T>, cid: Vec<u8>) -> DispatchResult {
			let requester = ensure_signed(origin)?;
			let mut commands = Vec::<IpfsCommand>::new();
			commands.push(IpfsCommand::RemovePin(cid));

			let ipfs_command_request = CommandRequest::<T> {
				identifier: generate_id::<T>(),
				requester: requester.clone(),
				ipfs_commands: commands,
			};

			Commands::<T>::append(ipfs_command_request);
			Ok(Self::deposit_event(Event::QueuedDataToUnpin(requester)))
		}

		/** Find addresses associated with the given `PeerId` * */

		#[pallet::call_index(7)]
		#[pallet::weight(100_000)]
		pub fn dht_find_peer(origin: OriginFor<T>, peer_id: Vec<u8>) -> DispatchResult {
			let requester = ensure_signed(origin)?;
			let mut commands = Vec::<IpfsCommand>::new();
			commands.push(IpfsCommand::FindPeer(peer_id));

			let ipfs_command_request = CommandRequest::<T> {
				identifier: generate_id::<T>(),
				requester: requester.clone(),
				ipfs_commands: commands,
			};

			Commands::<T>::append(ipfs_command_request);
			Ok(Self::deposit_event(Event::FindPeerIssued(requester)))
		}

		/** Find the list of `PeerId`'s known to be hosting the given `Cid` * */

		#[pallet::call_index(8)]
		#[pallet::weight(100_000)]
		pub fn dht_find_providers(origin: OriginFor<T>, cid: Vec<u8>) -> DispatchResult {
			let requester = ensure_signed(origin)?;
			let mut commands = Vec::<IpfsCommand>::new();
			commands.push(IpfsCommand::GetProviders(cid));

			let ipfs_command_request = CommandRequest::<T> {
				identifier: generate_id::<T>(),
				requester: requester.clone(),
				ipfs_commands: commands,
			};

			Commands::<T>::append(ipfs_command_request);
			Ok(Self::deposit_event(Event::FindProvidersIssued(requester)))
		}

		#[pallet::call_index(9)]
		#[pallet::weight(0)]
		pub fn ocw_callback(
			origin: OriginFor<T>,
			identifier: [u8; 32],
			data: Vec<u8>,
		) -> DispatchResult {
			let signer = ensure_signed(origin)?;
			let mut callback_command: Option<CommandRequest<T>> = None;

			Commands::<T>::mutate(|command_requests| {
				let mut commands = command_requests.clone().unwrap();

				if let Some(index) = commands.iter().position(|cmd| cmd.identifier == identifier) {
					info!("Removing at index {}", index.clone());
					callback_command = Some(commands.swap_remove(index).clone());
				};

				*command_requests = Some(commands);
			});

			Self::deposit_event(Event::OcwCallback(signer));

			match Self::command_callback(&callback_command.unwrap(), data) {
				Ok(_) => Ok(()),
				Err(_) => Err(DispatchError::Corruption),
			}
		}
	}

	impl<T: Config> Pallet<T> {
		// helper functions

		/**
		   Iterate over all of the Active CommandRequests calling them.
		*/
		fn ocw_process_command_requests(block_number: T::BlockNumber) -> Result<(), Error<T>> {
			let commands: Vec<CommandRequest<T>> =
				Commands::<T>::get().unwrap_or(Vec::<CommandRequest<T>>::new());

			for command_request in commands {
				match ocw_process_command::<T>(
					block_number,
					command_request.clone(),
					PROCESSED_COMMANDS,
				) {
					Ok(responses) => {
						let callback_response = ocw_parse_ipfs_response::<T>(responses);
						_ = Self::signed_callback(&command_request, callback_response);
					},
					Err(e) => match e {
						IpfsError::<T>::RequestFailed => {
							log::error!("IPFS: failed to perform a request")
						},
						_ => {},
					},
				}
			}

			Ok(())
		}

		/** Output the current state of IPFS worker */
		fn print_metadata(message: &str) -> Result<(), IpfsError<T>> {
			let peers = if let IpfsResponse::Peers(peers) = ipfs_request::<T>(IpfsRequest::Peers)? {
				peers
			} else {
				Vec::new()
			};

			info!("{}", message);
			info!("IPFS: Is currently connected to {} peers", peers.len());
			if !peers.is_empty() {
				info!("IPFS: Peer Ids: {:?}", str::from_utf8(&addresses_to_utf8_safe_bytes(peers)))
			}

			info!("IPFS: CommandRequest size: {}", Commands::<T>::decode_len().unwrap_or(0));
			Ok(())
		}

		/** callback to the on-chain validators to continue processing the CID  * */
		fn signed_callback(
			command_request: &CommandRequest<T>,
			data: Vec<u8>,
		) -> Result<(), IpfsError<T>> {
			let signer = Signer::<T, T::AuthorityId>::all_accounts();

			if !signer.can_sign() {
				log::error!("*** IPFS *** ---- No local accounts available. Consider adding one via `author_insertKey` RPC.");
				return Err(IpfsError::<T>::RequestFailed)?;
			}

			let results = signer.send_signed_transaction(|_account| Call::ocw_callback {
				identifier: command_request.identifier,
				data: data.clone(),
			});

			for (_account, result) in &results {
				match result {
					Ok(()) => {
						info!("callback sent")
					},
					Err(e) => {
						log::error!("Failed to submit transaction {:?}", e)
					},
				}
			}

			Ok(())
		}

		//
		// - Ideally the callback function can be override by another pallet that is coupled to this
		//   one allowing for custom functionality.
		// - data can be used for callbacks IE add a cid to the signer / uploader.
		// - Validate a connected peer has the CID, and which peer has it etc.

		fn command_callback(command_request: &CommandRequest<T>, data: Vec<u8>) -> Result<(), ()> {
			if let Ok(utf8_str) = str::from_utf8(&*data) {
				info!("Received string: {:?}", utf8_str);
			} else {
				info!("Received data: {:?}", data);
			}

			for command in command_request.clone().ipfs_commands {
				match command {
					IpfsCommand::ConnectTo(address) => Self::deposit_event(Event::ConnectedTo(
						command_request.clone().requester,
						address,
					)),

					IpfsCommand::DisconnectFrom(address) => Self::deposit_event(
						Event::DisconnectedFrom(command_request.clone().requester, address),
					),
					IpfsCommand::AddBytes(_, _) => Self::deposit_event(Event::AddedCid(
						command_request.clone().requester,
						data.clone(),
					)),

					IpfsCommand::CatBytes(cid) => Self::deposit_event(Event::CatBytes(
						command_request.clone().requester,
						cid,
						data.clone(),
					)),

					IpfsCommand::InsertPin(cid) => Self::deposit_event(Event::InsertedPin(
						command_request.clone().requester,
						cid,
					)),

					IpfsCommand::RemoveBlock(cid) => Self::deposit_event(Event::RemovedBlock(
						command_request.clone().requester,
						cid,
					)),

					IpfsCommand::RemovePin(cid) => Self::deposit_event(Event::RemovedPin(
						command_request.clone().requester,
						cid,
					)),

					IpfsCommand::FindPeer(_) => Self::deposit_event(Event::FoundPeers(
						command_request.clone().requester,
						data.clone(),
					)),

					IpfsCommand::GetProviders(cid) => Self::deposit_event(Event::CidProviders(
						command_request.clone().requester,
						cid,
						data.clone(),
					)),
				}
			}

			Ok(())
		}
	}
=======
  use super::*;

  use frame_support::{pallet_prelude::*};
  use frame_system::pallet_prelude::*;
  use sp_std::vec::Vec;
  use sp_std::{str};

  use pallet_tds_ipfs_core::{
    addresses_to_utf8_safe_bytes, generate_id, ipfs_request, ocw_parse_ipfs_response,
    ocw_process_command, set_offchain_data,
	CommandRequest, Error as IpfsError, IpfsCommand, TypeEquality,
  };

  use sp_core::crypto::KeyTypeId;

  pub const KEY_TYPE: KeyTypeId = sp_core::crypto::key_types::IPFS;
  const PROCESSED_COMMANDS: &[u8; 24] = b"ipfs::processed_commands";

  /// Configure the pallet by specifying the parameters and types on which it depends.

  #[pallet::config]
  pub trait Config:
    frame_system::Config + pallet_tds_ipfs_core::Config + CreateSignedTransaction<Call<Self>>
  {
    /// The identifier type for an offchain worker.
    type AuthorityId: AppCrypto<Self::Public, Self::Signature>;

    /// Because this pallet emits events, it depends on the runtime's definition of an event.
    type RuntimeEvent: From<Event<Self>> + IsType<<Self as frame_system::Config>::RuntimeEvent>;

    /// overarching dispatch call type.
	type RuntimeCall: From<Call<Self>>;

	type IpfsRandomness: frame_support::traits::Randomness<Self::Hash, Self::BlockNumber>;
  }

  /// The current storage version.
  const STORAGE_VERSION: frame_support::traits::StorageVersion = frame_support::traits::StorageVersion::new(1);

  #[pallet::pallet]
  #[pallet::generate_store(pub(super) trait Store)]
  #[pallet::storage_version(STORAGE_VERSION)]
  #[pallet::without_storage_info]
  pub struct Pallet<T>(_);


  // The pallet's runtime storage items.
  // https://docs.substrate.io/v3/runtime/storage

  /** Store a list of Commands for the ocw to process */
  #[pallet::storage]
  #[pallet::getter(fn commands)]
  pub type Commands<T: Config> = StorageValue<_, Vec<CommandRequest<T>>>;

  /** Pallets use events to inform users when important changes are made.

     Pre offchain worker
     - ConnectionRequested(T::AccountId)
     - DisconnectedRequested(T::AccountId)
     - QueuedDataToAdd(T::AccountId)
     - QueuedDataToCat(T::AccountId)
     - QueuedDataToPin(T::AccountId)
     - QueuedDataToRemove(T::AccountId)
     - QueuedDataToUnpin(T::AccountId)
     - FindPeerIssued(T::AccountId)
     - FindProvidersIssued(T::AccountId)
     - OcwCallback(T::AccountId)

     //Post offchain worker
     Requester, IpfsConnectionAddress
     - ConnectedTo(T::AccountId, Vec<u8>),
     Requester, IpfsDisconnectionAddress
     - DisconnectedFrom(T::AccountId, Vec<u8>),

     Requester, Cid
     - AddedCid(T::AccountId, Vec<u8>),
     Requester, Cid, Bytes
     - CatBytes(T::AccountId, Vec<u8>, Vec<u8>),

     Requester, Cid
     - InsertedPin(T::AccountId, Vec<u8>),
     Requester, Cid
     - RemovedPin(T::AccountId, Vec<u8>),
     Requester, Cid
     - RemovedBlock(T::AccountId, Vec<u8>),

     Requester, ListOfPeers
     - FoundPeers(T::AccountId, Vec<u8>),
     Requester, Cid, Providers
     - CidProviders(T::AccountId, Vec<u8>, Vec<u8>),
  */
  #[pallet::event]
  #[pallet::generate_deposit(pub(super) fn deposit_event)]
  pub enum Event<T: Config> {
    ConnectionRequested(T::AccountId),
    DisconnectedRequested(T::AccountId),
    QueuedDataToAdd(T::AccountId),
    QueuedDataToCat(T::AccountId),
    QueuedDataToPin(T::AccountId),
    QueuedDataToRemove(T::AccountId),
    QueuedDataToUnpin(T::AccountId),
    FindPeerIssued(T::AccountId),
    FindProvidersIssued(T::AccountId),
    OcwCallback(T::AccountId),

    // Requester, IpfsConnectionAddress
    ConnectedTo(T::AccountId, Vec<u8>),
    // Requester, IpfsDisconnectionAddress
    DisconnectedFrom(T::AccountId, Vec<u8>),
    // Requester, Cid
    AddedCid(T::AccountId, Vec<u8>),
    // Requester, Cid, Bytes
    CatBytes(T::AccountId, Vec<u8>, Vec<u8>),
    // Requester, Cid
    InsertedPin(T::AccountId, Vec<u8>),
    // Requester, Cid
    RemovedPin(T::AccountId, Vec<u8>),
    // Requester, Cid
    RemovedBlock(T::AccountId, Vec<u8>),
    // Requester, ListOfPeers
    FoundPeers(T::AccountId, Vec<u8>),
    // Requester, Cid, Providers
    CidProviders(T::AccountId, Vec<u8>, Vec<u8>),
  }

  /** Errors inform users that something went wrong.
  - RequestFailed,
  */
  #[pallet::error]
  pub enum Error<T> {}

  /** Modify the genesis state of the blockchain.
     This is pretty pointless atm since we overwrite the data each block.

     TODO: Until we have a working signed ocw callback is would mostly likely be used for configuring initial state in specs.

     Optional values are:
     -	commands: Vec<CommandRequest<T>>
  **/
  #[pallet::genesis_config]
  pub struct GenesisConfig<T: Config> {
    pub commands: Vec<CommandRequest<T>>,
  }

  #[cfg(feature = "std")]
  impl<T: Config> Default for GenesisConfig<T> {
    fn default() -> GenesisConfig<T> {
      GenesisConfig { commands: Vec::<CommandRequest<T>>::new() }
    }
  }

  #[pallet::genesis_build]
  impl<T: Config> GenesisBuild<T> for GenesisConfig<T> {
    fn build(&self) {
      // TODO: Allow the configs to use strings, then convert them to the Vec<u8> collections.
      Commands::<T>::set(Some(Vec::<CommandRequest<T>>::new()));
    }
  }

  #[pallet::hooks]
  impl<T: Config> Hooks<BlockNumberFor<T>> for Pallet<T> {
fn offchain_worker(block_number: T::BlockNumber) {
      if let Err(_err) = Self::print_metadata(&"*** IPFS off-chain worker started with ***") {
        log::error!("IPFS: Error occurred during `print_metadata`");
      }

      if let Err(_err) = Self::ocw_process_command_requests(block_number) {
        log::error!("IPFS: command request");
      }
    }
  }

  // Dispatchable functions allows users to interact with the pallet and invoke state changes.
  // These functions materialize as "extrinsics", which are often compared to transactions.
  // Dispatchable functions must be annotated with a weight and must return a DispatchResult.

  #[pallet::call]
  impl<T: Config> Pallet<T> {

	/// Adds arbitrary bytes to the IPFS repository. The registered `Cid` is printed out in the
    /// logs.

	#[pallet::call_index(0)]
    #[pallet::weight(200_000)]
    pub fn add_bytes(origin: OriginFor<T>, received_bytes: Vec<u8>, version: u8) -> DispatchResult {
      let requester = ensure_signed(origin)?;
	  let block_number = frame_system::Pallet::<T>::block_number();
	  set_offchain_data::<T>(block_number, received_bytes);

	  let mut commands = Vec::<IpfsCommand>::new();
      commands.push(IpfsCommand::AddBytes(version));

	  log::info!("IPFS CALL: add_bytes");

      let ipfs_command_request = CommandRequest::<T> {
        identifier: generate_id::<T>(),
        requester: requester.clone(),
        ipfs_commands: commands,
      };

      Commands::<T>::append(ipfs_command_request);
      Ok(Self::deposit_event(Event::QueuedDataToAdd(requester)))
    }

	/** Find IPFS data by the `Cid`; if it is valid UTF-8, it is printed in the logs.
    Otherwise the decimal representation of the bytes is displayed instead. **/

	#[pallet::call_index(1)]
    #[pallet::weight(100_000)]
    pub fn cat_bytes(origin: OriginFor<T>, cid: Vec<u8>) -> DispatchResult {
      let requester = ensure_signed(origin)?;
      let mut commands = Vec::<IpfsCommand>::new();
      commands.push(IpfsCommand::CatBytes(cid));

      let ipfs_command_request = CommandRequest::<T> {
        identifier: generate_id::<T>(),
        requester: requester.clone(),
        ipfs_commands: commands,
      };

      Commands::<T>::append(ipfs_command_request);
      Ok(Self::deposit_event(Event::QueuedDataToCat(requester)))
    }

    /** Mark a `multiaddr` as a desired connection target. The connection target will be established
    during the next run of the off-chain `connection` process.
    - Example: /ip4/127.0.0.1/tcp/4001/p2p/<Ipfs node Id> */

	#[pallet::call_index(2)]
	#[pallet::weight(100_000)]
    pub fn connect(origin: OriginFor<T>, address: Vec<u8>) -> DispatchResult {
      let requester = ensure_signed(origin)?;
      let mut commands = Vec::<IpfsCommand>::new();
      commands.push(IpfsCommand::ConnectTo(address));

      let ipfs_command_request = CommandRequest::<T> {
        identifier: generate_id::<T>(),
        requester: requester.clone(),
        ipfs_commands: commands,
      };

      Commands::<T>::append(ipfs_command_request);
      Ok(Self::deposit_event(Event::ConnectionRequested(requester)))
    }

    /** Queues a `Multiaddr` to be disconnected. The connection will be severed during the next
    run of the off-chain `connection` process.
    **/

	#[pallet::call_index(3)]
    #[pallet::weight(500_000)]
    pub fn disconnect(origin: OriginFor<T>, address: Vec<u8>) -> DispatchResult {
      let requester = ensure_signed(origin)?;
      let mut commands = Vec::<IpfsCommand>::new();
      commands.push(IpfsCommand::DisconnectFrom(address));

      let ipfs_command_request = CommandRequest::<T> {
        identifier: generate_id::<T>(),
        requester: requester.clone(),
        ipfs_commands: commands,
      };

      Commands::<T>::append(ipfs_command_request);
      Ok(Self::deposit_event(Event::DisconnectedRequested(requester)))
    }

    /** Add arbitrary bytes to the IPFS repository. The registered `Cid` is printed in the
     * logs * */

	 #[pallet::call_index(4)]
    #[pallet::weight(300_000)]
    pub fn remove_block(origin: OriginFor<T>, cid: Vec<u8>) -> DispatchResult {
      let requester = ensure_signed(origin)?;
      let mut commands = Vec::<IpfsCommand>::new();
      commands.push(IpfsCommand::RemoveBlock(cid));

      let ipfs_command_request = CommandRequest::<T> {
        identifier: generate_id::<T>(),
        requester: requester.clone(),
        ipfs_commands: commands,
      };

      Commands::<T>::append(ipfs_command_request);
      Ok(Self::deposit_event(Event::QueuedDataToRemove(requester)))
    }

    /** Pin a given `Cid` non-recursively. * */

	#[pallet::call_index(5)]
	#[pallet::weight(100_000)]
    pub fn insert_pin(origin: OriginFor<T>, cid: Vec<u8>) -> DispatchResult {
      let requester = ensure_signed(origin)?;
      let mut commands = Vec::<IpfsCommand>::new();
      commands.push(IpfsCommand::InsertPin(cid));

      let ipfs_command_request = CommandRequest::<T> {
        identifier: generate_id::<T>(),
        requester: requester.clone(),
        ipfs_commands: commands,
      };

      Commands::<T>::append(ipfs_command_request);
      Ok(Self::deposit_event(Event::QueuedDataToPin(requester)))
    }

    /** Unpin a given `Cid` non-recursively. * */

	#[pallet::call_index(6)]
	#[pallet::weight(100_000)]
    pub fn remove_pin(origin: OriginFor<T>, cid: Vec<u8>) -> DispatchResult {
      let requester = ensure_signed(origin)?;
      let mut commands = Vec::<IpfsCommand>::new();
      commands.push(IpfsCommand::RemovePin(cid));

      let ipfs_command_request = CommandRequest::<T> {
        identifier: generate_id::<T>(),
        requester: requester.clone(),
        ipfs_commands: commands,
      };

      Commands::<T>::append(ipfs_command_request);
      Ok(Self::deposit_event(Event::QueuedDataToUnpin(requester)))
    }

    /** Find addresses associated with the given `PeerId` * */

	#[pallet::call_index(7)]
	#[pallet::weight(100_000)]
    pub fn dht_find_peer(origin: OriginFor<T>, peer_id: Vec<u8>) -> DispatchResult {
      let requester = ensure_signed(origin)?;
      let mut commands = Vec::<IpfsCommand>::new();
      commands.push(IpfsCommand::FindPeer(peer_id));

      let ipfs_command_request = CommandRequest::<T> {
        identifier: generate_id::<T>(),
        requester: requester.clone(),
        ipfs_commands: commands,
      };

      Commands::<T>::append(ipfs_command_request);
      Ok(Self::deposit_event(Event::FindPeerIssued(requester)))
    }

    /** Find the list of `PeerId`'s known to be hosting the given `Cid` * */

	#[pallet::call_index(8)]
	#[pallet::weight(100_000)]
    pub fn dht_find_providers(origin: OriginFor<T>, cid: Vec<u8>) -> DispatchResult {
      let requester = ensure_signed(origin)?;
      let mut commands = Vec::<IpfsCommand>::new();
      commands.push(IpfsCommand::GetProviders(cid));

      let ipfs_command_request = CommandRequest::<T> {
        identifier: generate_id::<T>(),
        requester: requester.clone(),
        ipfs_commands: commands,
      };

      Commands::<T>::append(ipfs_command_request);
      Ok(Self::deposit_event(Event::FindProvidersIssued(requester)))
    }

	#[pallet::call_index(9)]
    #[pallet::weight(0)]
    pub fn ocw_callback(
      origin: OriginFor<T>,
      identifier: [u8; 32],
      data: Vec<u8>,
    ) -> DispatchResult {
      let signer = ensure_signed(origin)?;
      let mut callback_command: Option<CommandRequest<T>> = None;

      Commands::<T>::mutate(|command_requests| {
        let mut commands = command_requests.clone().unwrap();

        if let Some(index) = commands.iter().position(|cmd| cmd.identifier == identifier) {
          info!("Removing at index {}", index.clone());
          callback_command = Some(commands.swap_remove(index).clone());
        };

        *command_requests = Some(commands);
      });

      Self::deposit_event(Event::OcwCallback(signer));

      match Self::command_callback(&callback_command.unwrap(), data) {
		Ok(_) => Ok(()),
		Err(_) => Err(DispatchError::Corruption),
	  }
    }
  }

  impl<T: Config> Pallet<T> {

    /**
       Iterate over all of the Active CommandRequests calling them.
    */
    fn ocw_process_command_requests(block_number: T::BlockNumber) -> Result<(), Error<T>> {
      let commands: Vec<CommandRequest<T>> =
        Commands::<T>::get().unwrap_or(Vec::<CommandRequest<T>>::new());

      for command_request in commands {
		if contains_value_of_type_in_vector(&IpfsCommand::AddBytes(0), &command_request.ipfs_commands) {
			log::info!("IPFS CALL: ocw_process_command_requests for Add Bytes");
		}

		match ocw_process_command::<T>(
          block_number,
          command_request.clone(),
          PROCESSED_COMMANDS,
        ) {
          Ok(responses) => {
            let callback_response = ocw_parse_ipfs_response::<T>(responses);
            _ = Self::signed_callback(&command_request, callback_response);
          },
          Err(e) => match e {
            IpfsError::<T>::RequestFailed => {
				log::error!("IPFS: failed to perform a request")
            },
            _ => {},
          },
        }
      }

      Ok(())
    }

    /** Output the current state of IPFS worker */
    fn print_metadata(message: &str) -> Result<(), IpfsError<T>> {
      let peers = if let IpfsResponse::Peers(peers) = ipfs_request::<T>(IpfsRequest::Peers)? {
        peers
      } else {
        Vec::new()
      };

      info!("{}", message);
      info!("IPFS: Is currently connected to {} peers", peers.len());
      if !peers.is_empty() {
        info!("IPFS: Peer Ids: {:?}", str::from_utf8(&addresses_to_utf8_safe_bytes(peers)))
      }

      info!("IPFS: CommandRequest size: {}", Commands::<T>::decode_len().unwrap_or(0));
      Ok(())
    }

    /** callback to the on-chain validators to continue processing the CID  * */
    fn signed_callback(
      command_request: &CommandRequest<T>,
      data: Vec<u8>,
    ) -> Result<(), IpfsError<T>> {
      let signer = Signer::<T, T::AuthorityId>::all_accounts();

	  if !signer.can_sign() {
        log::error!("*** IPFS *** ---- No local accounts available. Consider adding one via `author_insertKey` RPC.");
        return Err(IpfsError::<T>::RequestFailed)?
      }

      let results = signer.send_signed_transaction(|_account| Call::ocw_callback {
        identifier: command_request.identifier,
        data: data.clone(),
      });

	  if contains_value_of_type_in_vector(&IpfsCommand::AddBytes(0), &command_request.ipfs_commands) {
		log::info!("IPFS CALL: signed_callback for Add Bytes");
	  }

      for (_account, result) in &results {
        match result {
          Ok(()) => {
            info!("callback sent")
          },
          Err(e) => {
            log::error!("Failed to submit transaction {:?}", e)
          },
        }
      }

      Ok(())
    }

    //
    // - Ideally the callback function can be override by another pallet that is coupled to this
    //   one allowing for custom functionality.
    // - data can be used for callbacks IE add a cid to the signer / uploader.
    // - Validate a connected peer has the CID, and which peer has it etc.

    fn command_callback(command_request: &CommandRequest<T>, data: Vec<u8>) -> Result<(), ()> {
      if let Ok(utf8_str) = str::from_utf8(&*data) {
        info!("Received string: {:?}", utf8_str);
      } else {
        info!("Received data: {:?}", data);
      }

	  if contains_value_of_type_in_vector(&IpfsCommand::AddBytes(0), &command_request.ipfs_commands) {
		log::info!("IPFS CALL: command_callback for Add Bytes");
	  }

      for command in command_request.clone().ipfs_commands {
        match command {
          IpfsCommand::ConnectTo(address) => Self::deposit_event(Event::ConnectedTo(
            command_request.clone().requester,
            address,
          )),

          IpfsCommand::DisconnectFrom(address) => Self::deposit_event(
            Event::DisconnectedFrom(command_request.clone().requester, address),
          ),
          IpfsCommand::AddBytes( _ ) => Self::deposit_event(Event::AddedCid(
            command_request.clone().requester,
            data.clone(),
          )),

          IpfsCommand::CatBytes(cid) => Self::deposit_event(Event::CatBytes(
            command_request.clone().requester,
            cid,
            data.clone(),
          )),

          IpfsCommand::InsertPin(cid) => Self::deposit_event(Event::InsertedPin(
            command_request.clone().requester,
            cid,
          )),

          IpfsCommand::RemoveBlock(cid) => Self::deposit_event(Event::RemovedBlock(
            command_request.clone().requester,
            cid,
          )),

          IpfsCommand::RemovePin(cid) => Self::deposit_event(Event::RemovedPin(
            command_request.clone().requester,
            cid,
          )),

          IpfsCommand::FindPeer(_) => Self::deposit_event(Event::FoundPeers(
            command_request.clone().requester,
            data.clone(),
          )),

          IpfsCommand::GetProviders(cid) => Self::deposit_event(Event::CidProviders(
            command_request.clone().requester,
            cid,
            data.clone(),
          )),
        }
      }

      Ok(())

    }
  }

  fn find_value_of_type_in_vector<T : TypeEquality + Clone>(value: &T, vector: &Vec<T>) -> Option<T> {
	let found_value = vector.iter().find(|curr_value| {
		value.eq_type(*curr_value)
  	});

	let ret_val: Option<T> = match found_value {
		Some(value) => Some(value.clone()),
		None => None
	};

	ret_val
  }

  fn contains_value_of_type_in_vector<T : TypeEquality + Clone>(value: &T, vector: &Vec<T>) -> bool {
	let ret_val = match find_value_of_type_in_vector(value, vector) {
		Some(_) => true,
		None => false,
	};

	ret_val
  }


  #[test]
fn test_find_value_of_type_in_vector() {
	let cmd_add = IpfsCommand::AddBytes(vec![1,2,3,4,5], 1);
	let cmd_add_two = IpfsCommand::AddBytes(vec![6,2,4,4,5], 0);
	let cmd_cat = IpfsCommand::CatBytes(vec![3,4,5,5,6]);
	let cmd_connect = IpfsCommand::ConnectTo(vec![3,4,5,5,6]);
	let cmd_disconnect = IpfsCommand::DisconnectFrom(vec![3,4,5,5,6]);

	let vec = vec![cmd_add.clone(), cmd_cat, cmd_connect];

	assert!(find_value_of_type_in_vector(&cmd_add, &vec) != None);
	assert!(find_value_of_type_in_vector(&cmd_add_two, &vec) != None);
	assert!(find_value_of_type_in_vector(&cmd_disconnect, &vec) == None);
}

#[test]
fn test_contains_value_of_type_in_vector() {
	let cmd_add = IpfsCommand::AddBytes(vec![1,2,3,4,5], 1);
	let cmd_add_two = IpfsCommand::AddBytes(vec![6,2,4,4,5], 0);
	let cmd_cat = IpfsCommand::CatBytes(vec![3,4,5,5,6]);
	let cmd_connect = IpfsCommand::ConnectTo(vec![3,4,5,5,6]);
	let cmd_disconnect = IpfsCommand::DisconnectFrom(vec![3,4,5,5,6]);

	let vec = vec![cmd_add.clone(), cmd_cat, cmd_connect];

	assert!(contains_value_of_type_in_vector(&cmd_add, &vec));
	assert!(contains_value_of_type_in_vector(&cmd_add_two, &vec));
	assert!(contains_value_of_type_in_vector(&cmd_disconnect, &vec) == false);
}


>>>>>>> 0ca9ef95
}<|MERGE_RESOLUTION|>--- conflicted
+++ resolved
@@ -12,6 +12,9 @@
 
 use log::info;
 use sp_core::offchain::{IpfsRequest, IpfsResponse};
+
+use sp_std::str;
+use sp_std::vec::Vec;
 
 #[cfg(test)]
 mod mock;
@@ -50,7 +53,6 @@
 
 #[frame_support::pallet]
 pub mod pallet {
-<<<<<<< HEAD
 	use super::*;
 	use frame_support::pallet_prelude::*;
 	use frame_system::pallet_prelude::*;
@@ -236,7 +238,7 @@
 		) -> DispatchResult {
 			let requester = ensure_signed(origin)?;
 			let mut commands = Vec::<IpfsCommand>::new();
-			commands.push(IpfsCommand::AddBytes(received_bytes, version));
+			commands.push(IpfsCommand::AddBytes(version));
 
 			let ipfs_command_request = CommandRequest::<T> {
 				identifier: generate_id::<T>(),
@@ -540,7 +542,7 @@
 					IpfsCommand::DisconnectFrom(address) => Self::deposit_event(
 						Event::DisconnectedFrom(command_request.clone().requester, address),
 					),
-					IpfsCommand::AddBytes(_, _) => Self::deposit_event(Event::AddedCid(
+					IpfsCommand::AddBytes(_) => Self::deposit_event(Event::AddedCid(
 						command_request.clone().requester,
 						data.clone(),
 					)),
@@ -582,611 +584,4 @@
 			Ok(())
 		}
 	}
-=======
-  use super::*;
-
-  use frame_support::{pallet_prelude::*};
-  use frame_system::pallet_prelude::*;
-  use sp_std::vec::Vec;
-  use sp_std::{str};
-
-  use pallet_tds_ipfs_core::{
-    addresses_to_utf8_safe_bytes, generate_id, ipfs_request, ocw_parse_ipfs_response,
-    ocw_process_command, set_offchain_data,
-	CommandRequest, Error as IpfsError, IpfsCommand, TypeEquality,
-  };
-
-  use sp_core::crypto::KeyTypeId;
-
-  pub const KEY_TYPE: KeyTypeId = sp_core::crypto::key_types::IPFS;
-  const PROCESSED_COMMANDS: &[u8; 24] = b"ipfs::processed_commands";
-
-  /// Configure the pallet by specifying the parameters and types on which it depends.
-
-  #[pallet::config]
-  pub trait Config:
-    frame_system::Config + pallet_tds_ipfs_core::Config + CreateSignedTransaction<Call<Self>>
-  {
-    /// The identifier type for an offchain worker.
-    type AuthorityId: AppCrypto<Self::Public, Self::Signature>;
-
-    /// Because this pallet emits events, it depends on the runtime's definition of an event.
-    type RuntimeEvent: From<Event<Self>> + IsType<<Self as frame_system::Config>::RuntimeEvent>;
-
-    /// overarching dispatch call type.
-	type RuntimeCall: From<Call<Self>>;
-
-	type IpfsRandomness: frame_support::traits::Randomness<Self::Hash, Self::BlockNumber>;
-  }
-
-  /// The current storage version.
-  const STORAGE_VERSION: frame_support::traits::StorageVersion = frame_support::traits::StorageVersion::new(1);
-
-  #[pallet::pallet]
-  #[pallet::generate_store(pub(super) trait Store)]
-  #[pallet::storage_version(STORAGE_VERSION)]
-  #[pallet::without_storage_info]
-  pub struct Pallet<T>(_);
-
-
-  // The pallet's runtime storage items.
-  // https://docs.substrate.io/v3/runtime/storage
-
-  /** Store a list of Commands for the ocw to process */
-  #[pallet::storage]
-  #[pallet::getter(fn commands)]
-  pub type Commands<T: Config> = StorageValue<_, Vec<CommandRequest<T>>>;
-
-  /** Pallets use events to inform users when important changes are made.
-
-     Pre offchain worker
-     - ConnectionRequested(T::AccountId)
-     - DisconnectedRequested(T::AccountId)
-     - QueuedDataToAdd(T::AccountId)
-     - QueuedDataToCat(T::AccountId)
-     - QueuedDataToPin(T::AccountId)
-     - QueuedDataToRemove(T::AccountId)
-     - QueuedDataToUnpin(T::AccountId)
-     - FindPeerIssued(T::AccountId)
-     - FindProvidersIssued(T::AccountId)
-     - OcwCallback(T::AccountId)
-
-     //Post offchain worker
-     Requester, IpfsConnectionAddress
-     - ConnectedTo(T::AccountId, Vec<u8>),
-     Requester, IpfsDisconnectionAddress
-     - DisconnectedFrom(T::AccountId, Vec<u8>),
-
-     Requester, Cid
-     - AddedCid(T::AccountId, Vec<u8>),
-     Requester, Cid, Bytes
-     - CatBytes(T::AccountId, Vec<u8>, Vec<u8>),
-
-     Requester, Cid
-     - InsertedPin(T::AccountId, Vec<u8>),
-     Requester, Cid
-     - RemovedPin(T::AccountId, Vec<u8>),
-     Requester, Cid
-     - RemovedBlock(T::AccountId, Vec<u8>),
-
-     Requester, ListOfPeers
-     - FoundPeers(T::AccountId, Vec<u8>),
-     Requester, Cid, Providers
-     - CidProviders(T::AccountId, Vec<u8>, Vec<u8>),
-  */
-  #[pallet::event]
-  #[pallet::generate_deposit(pub(super) fn deposit_event)]
-  pub enum Event<T: Config> {
-    ConnectionRequested(T::AccountId),
-    DisconnectedRequested(T::AccountId),
-    QueuedDataToAdd(T::AccountId),
-    QueuedDataToCat(T::AccountId),
-    QueuedDataToPin(T::AccountId),
-    QueuedDataToRemove(T::AccountId),
-    QueuedDataToUnpin(T::AccountId),
-    FindPeerIssued(T::AccountId),
-    FindProvidersIssued(T::AccountId),
-    OcwCallback(T::AccountId),
-
-    // Requester, IpfsConnectionAddress
-    ConnectedTo(T::AccountId, Vec<u8>),
-    // Requester, IpfsDisconnectionAddress
-    DisconnectedFrom(T::AccountId, Vec<u8>),
-    // Requester, Cid
-    AddedCid(T::AccountId, Vec<u8>),
-    // Requester, Cid, Bytes
-    CatBytes(T::AccountId, Vec<u8>, Vec<u8>),
-    // Requester, Cid
-    InsertedPin(T::AccountId, Vec<u8>),
-    // Requester, Cid
-    RemovedPin(T::AccountId, Vec<u8>),
-    // Requester, Cid
-    RemovedBlock(T::AccountId, Vec<u8>),
-    // Requester, ListOfPeers
-    FoundPeers(T::AccountId, Vec<u8>),
-    // Requester, Cid, Providers
-    CidProviders(T::AccountId, Vec<u8>, Vec<u8>),
-  }
-
-  /** Errors inform users that something went wrong.
-  - RequestFailed,
-  */
-  #[pallet::error]
-  pub enum Error<T> {}
-
-  /** Modify the genesis state of the blockchain.
-     This is pretty pointless atm since we overwrite the data each block.
-
-     TODO: Until we have a working signed ocw callback is would mostly likely be used for configuring initial state in specs.
-
-     Optional values are:
-     -	commands: Vec<CommandRequest<T>>
-  **/
-  #[pallet::genesis_config]
-  pub struct GenesisConfig<T: Config> {
-    pub commands: Vec<CommandRequest<T>>,
-  }
-
-  #[cfg(feature = "std")]
-  impl<T: Config> Default for GenesisConfig<T> {
-    fn default() -> GenesisConfig<T> {
-      GenesisConfig { commands: Vec::<CommandRequest<T>>::new() }
-    }
-  }
-
-  #[pallet::genesis_build]
-  impl<T: Config> GenesisBuild<T> for GenesisConfig<T> {
-    fn build(&self) {
-      // TODO: Allow the configs to use strings, then convert them to the Vec<u8> collections.
-      Commands::<T>::set(Some(Vec::<CommandRequest<T>>::new()));
-    }
-  }
-
-  #[pallet::hooks]
-  impl<T: Config> Hooks<BlockNumberFor<T>> for Pallet<T> {
-fn offchain_worker(block_number: T::BlockNumber) {
-      if let Err(_err) = Self::print_metadata(&"*** IPFS off-chain worker started with ***") {
-        log::error!("IPFS: Error occurred during `print_metadata`");
-      }
-
-      if let Err(_err) = Self::ocw_process_command_requests(block_number) {
-        log::error!("IPFS: command request");
-      }
-    }
-  }
-
-  // Dispatchable functions allows users to interact with the pallet and invoke state changes.
-  // These functions materialize as "extrinsics", which are often compared to transactions.
-  // Dispatchable functions must be annotated with a weight and must return a DispatchResult.
-
-  #[pallet::call]
-  impl<T: Config> Pallet<T> {
-
-	/// Adds arbitrary bytes to the IPFS repository. The registered `Cid` is printed out in the
-    /// logs.
-
-	#[pallet::call_index(0)]
-    #[pallet::weight(200_000)]
-    pub fn add_bytes(origin: OriginFor<T>, received_bytes: Vec<u8>, version: u8) -> DispatchResult {
-      let requester = ensure_signed(origin)?;
-	  let block_number = frame_system::Pallet::<T>::block_number();
-	  set_offchain_data::<T>(block_number, received_bytes);
-
-	  let mut commands = Vec::<IpfsCommand>::new();
-      commands.push(IpfsCommand::AddBytes(version));
-
-	  log::info!("IPFS CALL: add_bytes");
-
-      let ipfs_command_request = CommandRequest::<T> {
-        identifier: generate_id::<T>(),
-        requester: requester.clone(),
-        ipfs_commands: commands,
-      };
-
-      Commands::<T>::append(ipfs_command_request);
-      Ok(Self::deposit_event(Event::QueuedDataToAdd(requester)))
-    }
-
-	/** Find IPFS data by the `Cid`; if it is valid UTF-8, it is printed in the logs.
-    Otherwise the decimal representation of the bytes is displayed instead. **/
-
-	#[pallet::call_index(1)]
-    #[pallet::weight(100_000)]
-    pub fn cat_bytes(origin: OriginFor<T>, cid: Vec<u8>) -> DispatchResult {
-      let requester = ensure_signed(origin)?;
-      let mut commands = Vec::<IpfsCommand>::new();
-      commands.push(IpfsCommand::CatBytes(cid));
-
-      let ipfs_command_request = CommandRequest::<T> {
-        identifier: generate_id::<T>(),
-        requester: requester.clone(),
-        ipfs_commands: commands,
-      };
-
-      Commands::<T>::append(ipfs_command_request);
-      Ok(Self::deposit_event(Event::QueuedDataToCat(requester)))
-    }
-
-    /** Mark a `multiaddr` as a desired connection target. The connection target will be established
-    during the next run of the off-chain `connection` process.
-    - Example: /ip4/127.0.0.1/tcp/4001/p2p/<Ipfs node Id> */
-
-	#[pallet::call_index(2)]
-	#[pallet::weight(100_000)]
-    pub fn connect(origin: OriginFor<T>, address: Vec<u8>) -> DispatchResult {
-      let requester = ensure_signed(origin)?;
-      let mut commands = Vec::<IpfsCommand>::new();
-      commands.push(IpfsCommand::ConnectTo(address));
-
-      let ipfs_command_request = CommandRequest::<T> {
-        identifier: generate_id::<T>(),
-        requester: requester.clone(),
-        ipfs_commands: commands,
-      };
-
-      Commands::<T>::append(ipfs_command_request);
-      Ok(Self::deposit_event(Event::ConnectionRequested(requester)))
-    }
-
-    /** Queues a `Multiaddr` to be disconnected. The connection will be severed during the next
-    run of the off-chain `connection` process.
-    **/
-
-	#[pallet::call_index(3)]
-    #[pallet::weight(500_000)]
-    pub fn disconnect(origin: OriginFor<T>, address: Vec<u8>) -> DispatchResult {
-      let requester = ensure_signed(origin)?;
-      let mut commands = Vec::<IpfsCommand>::new();
-      commands.push(IpfsCommand::DisconnectFrom(address));
-
-      let ipfs_command_request = CommandRequest::<T> {
-        identifier: generate_id::<T>(),
-        requester: requester.clone(),
-        ipfs_commands: commands,
-      };
-
-      Commands::<T>::append(ipfs_command_request);
-      Ok(Self::deposit_event(Event::DisconnectedRequested(requester)))
-    }
-
-    /** Add arbitrary bytes to the IPFS repository. The registered `Cid` is printed in the
-     * logs * */
-
-	 #[pallet::call_index(4)]
-    #[pallet::weight(300_000)]
-    pub fn remove_block(origin: OriginFor<T>, cid: Vec<u8>) -> DispatchResult {
-      let requester = ensure_signed(origin)?;
-      let mut commands = Vec::<IpfsCommand>::new();
-      commands.push(IpfsCommand::RemoveBlock(cid));
-
-      let ipfs_command_request = CommandRequest::<T> {
-        identifier: generate_id::<T>(),
-        requester: requester.clone(),
-        ipfs_commands: commands,
-      };
-
-      Commands::<T>::append(ipfs_command_request);
-      Ok(Self::deposit_event(Event::QueuedDataToRemove(requester)))
-    }
-
-    /** Pin a given `Cid` non-recursively. * */
-
-	#[pallet::call_index(5)]
-	#[pallet::weight(100_000)]
-    pub fn insert_pin(origin: OriginFor<T>, cid: Vec<u8>) -> DispatchResult {
-      let requester = ensure_signed(origin)?;
-      let mut commands = Vec::<IpfsCommand>::new();
-      commands.push(IpfsCommand::InsertPin(cid));
-
-      let ipfs_command_request = CommandRequest::<T> {
-        identifier: generate_id::<T>(),
-        requester: requester.clone(),
-        ipfs_commands: commands,
-      };
-
-      Commands::<T>::append(ipfs_command_request);
-      Ok(Self::deposit_event(Event::QueuedDataToPin(requester)))
-    }
-
-    /** Unpin a given `Cid` non-recursively. * */
-
-	#[pallet::call_index(6)]
-	#[pallet::weight(100_000)]
-    pub fn remove_pin(origin: OriginFor<T>, cid: Vec<u8>) -> DispatchResult {
-      let requester = ensure_signed(origin)?;
-      let mut commands = Vec::<IpfsCommand>::new();
-      commands.push(IpfsCommand::RemovePin(cid));
-
-      let ipfs_command_request = CommandRequest::<T> {
-        identifier: generate_id::<T>(),
-        requester: requester.clone(),
-        ipfs_commands: commands,
-      };
-
-      Commands::<T>::append(ipfs_command_request);
-      Ok(Self::deposit_event(Event::QueuedDataToUnpin(requester)))
-    }
-
-    /** Find addresses associated with the given `PeerId` * */
-
-	#[pallet::call_index(7)]
-	#[pallet::weight(100_000)]
-    pub fn dht_find_peer(origin: OriginFor<T>, peer_id: Vec<u8>) -> DispatchResult {
-      let requester = ensure_signed(origin)?;
-      let mut commands = Vec::<IpfsCommand>::new();
-      commands.push(IpfsCommand::FindPeer(peer_id));
-
-      let ipfs_command_request = CommandRequest::<T> {
-        identifier: generate_id::<T>(),
-        requester: requester.clone(),
-        ipfs_commands: commands,
-      };
-
-      Commands::<T>::append(ipfs_command_request);
-      Ok(Self::deposit_event(Event::FindPeerIssued(requester)))
-    }
-
-    /** Find the list of `PeerId`'s known to be hosting the given `Cid` * */
-
-	#[pallet::call_index(8)]
-	#[pallet::weight(100_000)]
-    pub fn dht_find_providers(origin: OriginFor<T>, cid: Vec<u8>) -> DispatchResult {
-      let requester = ensure_signed(origin)?;
-      let mut commands = Vec::<IpfsCommand>::new();
-      commands.push(IpfsCommand::GetProviders(cid));
-
-      let ipfs_command_request = CommandRequest::<T> {
-        identifier: generate_id::<T>(),
-        requester: requester.clone(),
-        ipfs_commands: commands,
-      };
-
-      Commands::<T>::append(ipfs_command_request);
-      Ok(Self::deposit_event(Event::FindProvidersIssued(requester)))
-    }
-
-	#[pallet::call_index(9)]
-    #[pallet::weight(0)]
-    pub fn ocw_callback(
-      origin: OriginFor<T>,
-      identifier: [u8; 32],
-      data: Vec<u8>,
-    ) -> DispatchResult {
-      let signer = ensure_signed(origin)?;
-      let mut callback_command: Option<CommandRequest<T>> = None;
-
-      Commands::<T>::mutate(|command_requests| {
-        let mut commands = command_requests.clone().unwrap();
-
-        if let Some(index) = commands.iter().position(|cmd| cmd.identifier == identifier) {
-          info!("Removing at index {}", index.clone());
-          callback_command = Some(commands.swap_remove(index).clone());
-        };
-
-        *command_requests = Some(commands);
-      });
-
-      Self::deposit_event(Event::OcwCallback(signer));
-
-      match Self::command_callback(&callback_command.unwrap(), data) {
-		Ok(_) => Ok(()),
-		Err(_) => Err(DispatchError::Corruption),
-	  }
-    }
-  }
-
-  impl<T: Config> Pallet<T> {
-
-    /**
-       Iterate over all of the Active CommandRequests calling them.
-    */
-    fn ocw_process_command_requests(block_number: T::BlockNumber) -> Result<(), Error<T>> {
-      let commands: Vec<CommandRequest<T>> =
-        Commands::<T>::get().unwrap_or(Vec::<CommandRequest<T>>::new());
-
-      for command_request in commands {
-		if contains_value_of_type_in_vector(&IpfsCommand::AddBytes(0), &command_request.ipfs_commands) {
-			log::info!("IPFS CALL: ocw_process_command_requests for Add Bytes");
-		}
-
-		match ocw_process_command::<T>(
-          block_number,
-          command_request.clone(),
-          PROCESSED_COMMANDS,
-        ) {
-          Ok(responses) => {
-            let callback_response = ocw_parse_ipfs_response::<T>(responses);
-            _ = Self::signed_callback(&command_request, callback_response);
-          },
-          Err(e) => match e {
-            IpfsError::<T>::RequestFailed => {
-				log::error!("IPFS: failed to perform a request")
-            },
-            _ => {},
-          },
-        }
-      }
-
-      Ok(())
-    }
-
-    /** Output the current state of IPFS worker */
-    fn print_metadata(message: &str) -> Result<(), IpfsError<T>> {
-      let peers = if let IpfsResponse::Peers(peers) = ipfs_request::<T>(IpfsRequest::Peers)? {
-        peers
-      } else {
-        Vec::new()
-      };
-
-      info!("{}", message);
-      info!("IPFS: Is currently connected to {} peers", peers.len());
-      if !peers.is_empty() {
-        info!("IPFS: Peer Ids: {:?}", str::from_utf8(&addresses_to_utf8_safe_bytes(peers)))
-      }
-
-      info!("IPFS: CommandRequest size: {}", Commands::<T>::decode_len().unwrap_or(0));
-      Ok(())
-    }
-
-    /** callback to the on-chain validators to continue processing the CID  * */
-    fn signed_callback(
-      command_request: &CommandRequest<T>,
-      data: Vec<u8>,
-    ) -> Result<(), IpfsError<T>> {
-      let signer = Signer::<T, T::AuthorityId>::all_accounts();
-
-	  if !signer.can_sign() {
-        log::error!("*** IPFS *** ---- No local accounts available. Consider adding one via `author_insertKey` RPC.");
-        return Err(IpfsError::<T>::RequestFailed)?
-      }
-
-      let results = signer.send_signed_transaction(|_account| Call::ocw_callback {
-        identifier: command_request.identifier,
-        data: data.clone(),
-      });
-
-	  if contains_value_of_type_in_vector(&IpfsCommand::AddBytes(0), &command_request.ipfs_commands) {
-		log::info!("IPFS CALL: signed_callback for Add Bytes");
-	  }
-
-      for (_account, result) in &results {
-        match result {
-          Ok(()) => {
-            info!("callback sent")
-          },
-          Err(e) => {
-            log::error!("Failed to submit transaction {:?}", e)
-          },
-        }
-      }
-
-      Ok(())
-    }
-
-    //
-    // - Ideally the callback function can be override by another pallet that is coupled to this
-    //   one allowing for custom functionality.
-    // - data can be used for callbacks IE add a cid to the signer / uploader.
-    // - Validate a connected peer has the CID, and which peer has it etc.
-
-    fn command_callback(command_request: &CommandRequest<T>, data: Vec<u8>) -> Result<(), ()> {
-      if let Ok(utf8_str) = str::from_utf8(&*data) {
-        info!("Received string: {:?}", utf8_str);
-      } else {
-        info!("Received data: {:?}", data);
-      }
-
-	  if contains_value_of_type_in_vector(&IpfsCommand::AddBytes(0), &command_request.ipfs_commands) {
-		log::info!("IPFS CALL: command_callback for Add Bytes");
-	  }
-
-      for command in command_request.clone().ipfs_commands {
-        match command {
-          IpfsCommand::ConnectTo(address) => Self::deposit_event(Event::ConnectedTo(
-            command_request.clone().requester,
-            address,
-          )),
-
-          IpfsCommand::DisconnectFrom(address) => Self::deposit_event(
-            Event::DisconnectedFrom(command_request.clone().requester, address),
-          ),
-          IpfsCommand::AddBytes( _ ) => Self::deposit_event(Event::AddedCid(
-            command_request.clone().requester,
-            data.clone(),
-          )),
-
-          IpfsCommand::CatBytes(cid) => Self::deposit_event(Event::CatBytes(
-            command_request.clone().requester,
-            cid,
-            data.clone(),
-          )),
-
-          IpfsCommand::InsertPin(cid) => Self::deposit_event(Event::InsertedPin(
-            command_request.clone().requester,
-            cid,
-          )),
-
-          IpfsCommand::RemoveBlock(cid) => Self::deposit_event(Event::RemovedBlock(
-            command_request.clone().requester,
-            cid,
-          )),
-
-          IpfsCommand::RemovePin(cid) => Self::deposit_event(Event::RemovedPin(
-            command_request.clone().requester,
-            cid,
-          )),
-
-          IpfsCommand::FindPeer(_) => Self::deposit_event(Event::FoundPeers(
-            command_request.clone().requester,
-            data.clone(),
-          )),
-
-          IpfsCommand::GetProviders(cid) => Self::deposit_event(Event::CidProviders(
-            command_request.clone().requester,
-            cid,
-            data.clone(),
-          )),
-        }
-      }
-
-      Ok(())
-
-    }
-  }
-
-  fn find_value_of_type_in_vector<T : TypeEquality + Clone>(value: &T, vector: &Vec<T>) -> Option<T> {
-	let found_value = vector.iter().find(|curr_value| {
-		value.eq_type(*curr_value)
-  	});
-
-	let ret_val: Option<T> = match found_value {
-		Some(value) => Some(value.clone()),
-		None => None
-	};
-
-	ret_val
-  }
-
-  fn contains_value_of_type_in_vector<T : TypeEquality + Clone>(value: &T, vector: &Vec<T>) -> bool {
-	let ret_val = match find_value_of_type_in_vector(value, vector) {
-		Some(_) => true,
-		None => false,
-	};
-
-	ret_val
-  }
-
-
-  #[test]
-fn test_find_value_of_type_in_vector() {
-	let cmd_add = IpfsCommand::AddBytes(vec![1,2,3,4,5], 1);
-	let cmd_add_two = IpfsCommand::AddBytes(vec![6,2,4,4,5], 0);
-	let cmd_cat = IpfsCommand::CatBytes(vec![3,4,5,5,6]);
-	let cmd_connect = IpfsCommand::ConnectTo(vec![3,4,5,5,6]);
-	let cmd_disconnect = IpfsCommand::DisconnectFrom(vec![3,4,5,5,6]);
-
-	let vec = vec![cmd_add.clone(), cmd_cat, cmd_connect];
-
-	assert!(find_value_of_type_in_vector(&cmd_add, &vec) != None);
-	assert!(find_value_of_type_in_vector(&cmd_add_two, &vec) != None);
-	assert!(find_value_of_type_in_vector(&cmd_disconnect, &vec) == None);
-}
-
-#[test]
-fn test_contains_value_of_type_in_vector() {
-	let cmd_add = IpfsCommand::AddBytes(vec![1,2,3,4,5], 1);
-	let cmd_add_two = IpfsCommand::AddBytes(vec![6,2,4,4,5], 0);
-	let cmd_cat = IpfsCommand::CatBytes(vec![3,4,5,5,6]);
-	let cmd_connect = IpfsCommand::ConnectTo(vec![3,4,5,5,6]);
-	let cmd_disconnect = IpfsCommand::DisconnectFrom(vec![3,4,5,5,6]);
-
-	let vec = vec![cmd_add.clone(), cmd_cat, cmd_connect];
-
-	assert!(contains_value_of_type_in_vector(&cmd_add, &vec));
-	assert!(contains_value_of_type_in_vector(&cmd_add_two, &vec));
-	assert!(contains_value_of_type_in_vector(&cmd_disconnect, &vec) == false);
-}
-
-
->>>>>>> 0ca9ef95
 }