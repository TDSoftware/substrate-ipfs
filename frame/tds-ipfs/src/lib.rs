#![cfg_attr(not(feature = "std"), no_std)]

//! Pallet provides basic IPFS functionality such as adding or receiving bytes, connecting to nodes ...
//!
//! Credits goes to:
//!
//! https://github.com/WunderbarNetwork/substrate
//!

use frame_system::offchain::{AppCrypto, CreateSignedTransaction, SendSignedTransaction, Signer};
use frame_support::{ dispatch::DispatchResult};

use log::{info};
use sp_core::offchain::{IpfsRequest, IpfsResponse};
use sp_std::{str, vec::Vec};

#[cfg(test)]
mod mock;

#[cfg(test)]
mod tests;

pub mod crypto {
  use sp_core::sr25519::Signature as Sr25519Signature;
  use sp_runtime::{
    app_crypto::{app_crypto, sr25519},
    traits::Verify,
    MultiSignature, MultiSigner,
  };

  app_crypto!(sr25519, sp_core::crypto::key_types::IPFS);
  pub struct TestAuthId;

  impl frame_system::offchain::AppCrypto<MultiSigner, MultiSignature> for TestAuthId {
    type RuntimeAppPublic = Public;
    type GenericPublic = sp_core::sr25519::Public;
    type GenericSignature = sp_core::sr25519::Signature;
  }

  // Implemented for mock runtime in tests
  impl frame_system::offchain::AppCrypto<<Sr25519Signature as Verify>::Signer, Sr25519Signature>
    for TestAuthId
  {
    type RuntimeAppPublic = Public;
    type GenericPublic = sp_core::sr25519::Public;
    type GenericSignature = sp_core::sr25519::Signature;
  }
}

pub use pallet::*;

#[frame_support::pallet]
pub mod pallet {
  use super::*;
  use frame_support::pallet_prelude::*;
  use frame_system::pallet_prelude::*;

  use pallet_tds_ipfs_core::{
    addresses_to_utf8_safe_bytes, generate_id, ipfs_request, ocw_parse_ipfs_response,
    ocw_process_command, CommandRequest, Error as IpfsError, IpfsCommand,
  };

  use sp_core::crypto::KeyTypeId;


  pub const KEY_TYPE: KeyTypeId = sp_core::crypto::key_types::IPFS;
  const PROCESSED_COMMANDS: &[u8; 24] = b"ipfs::processed_commands";

  /// Configure the pallet by specifying the parameters and types on which it depends.
  #[pallet::config]
  pub trait Config:
    frame_system::Config + pallet_tds_ipfs_core::Config + CreateSignedTransaction<Call<Self>>
  {
    /// The identifier type for an offchain worker.
    type AuthorityId: AppCrypto<Self::Public, Self::Signature>;

    /// Because this pallet emits events, it depends on the runtime's definition of an event.
    type RuntimeEvent: From<Event<Self>> + IsType<<Self as frame_system::Config>::RuntimeEvent>;

    /// overarching dispatch call type.
	type RuntimeCall: From<Call<Self>>;

	type IpfsRandomness: frame_support::traits::Randomness<Self::Hash, Self::BlockNumber>;
  }

  /// The current storage version.
  const STORAGE_VERSION: frame_support::traits::StorageVersion = frame_support::traits::StorageVersion::new(1);

  #[pallet::pallet]
  #[pallet::generate_store(pub(super) trait Store)]
  #[pallet::storage_version(STORAGE_VERSION)]
  #[pallet::without_storage_info]
  pub struct Pallet<T>(_);

  // The pallet's runtime storage items.
  // https://docs.substrate.io/v3/runtime/storage

  /** Store a list of Commands for the ocw to process */
  #[pallet::storage]
  #[pallet::getter(fn commands)]
  pub type Commands<T: Config> = StorageValue<_, Vec<CommandRequest<T>>>;

  /** Pallets use events to inform users when important changes are made.

     Pre offchain worker
     - ConnectionRequested(T::AccountId)
     - DisconnectedRequested(T::AccountId)
     - QueuedDataToAdd(T::AccountId)
     - QueuedDataToCat(T::AccountId)
     - QueuedDataToPin(T::AccountId)
     - QueuedDataToRemove(T::AccountId)
     - QueuedDataToUnpin(T::AccountId)
     - FindPeerIssued(T::AccountId)
     - FindProvidersIssued(T::AccountId)
     - OcwCallback(T::AccountId)

     //Post offchain worker
     Requester, IpfsConnectionAddress
     - ConnectedTo(T::AccountId, Vec<u8>),
     Requester, IpfsDisconnectionAddress
     - DisconnectedFrom(T::AccountId, Vec<u8>),

     Requester, Cid
     - AddedCid(T::AccountId, Vec<u8>),
     Requester, Cid, Bytes
     - CatBytes(T::AccountId, Vec<u8>, Vec<u8>),

     Requester, Cid
     - InsertedPin(T::AccountId, Vec<u8>),
     Requester, Cid
     - RemovedPin(T::AccountId, Vec<u8>),
     Requester, Cid
     - RemovedBlock(T::AccountId, Vec<u8>),

     Requester, ListOfPeers
     - FoundPeers(T::AccountId, Vec<u8>),
     Requester, Cid, Providers
     - CidProviders(T::AccountId, Vec<u8>, Vec<u8>),
  */
  #[pallet::event]
  #[pallet::generate_deposit(pub(super) fn deposit_event)]
  pub enum Event<T: Config> {
    ConnectionRequested(T::AccountId),
    DisconnectedRequested(T::AccountId),
    QueuedDataToAdd(T::AccountId),
    QueuedDataToCat(T::AccountId),
    QueuedDataToPin(T::AccountId),
    QueuedDataToRemove(T::AccountId),
    QueuedDataToUnpin(T::AccountId),
    FindPeerIssued(T::AccountId),
    FindProvidersIssued(T::AccountId),
    OcwCallback(T::AccountId),

    // Requester, IpfsConnectionAddress
    ConnectedTo(T::AccountId, Vec<u8>),
    // Requester, IpfsDisconnectionAddress
    DisconnectedFrom(T::AccountId, Vec<u8>),
    // Requester, Cid
    AddedCid(T::AccountId, Vec<u8>),
    // Requester, Cid, Bytes
    CatBytes(T::AccountId, Vec<u8>, Vec<u8>),
    // Requester, Cid
    InsertedPin(T::AccountId, Vec<u8>),
    // Requester, Cid
    RemovedPin(T::AccountId, Vec<u8>),
    // Requester, Cid
    RemovedBlock(T::AccountId, Vec<u8>),
    // Requester, ListOfPeers
    FoundPeers(T::AccountId, Vec<u8>),
    // Requester, Cid, Providers
    CidProviders(T::AccountId, Vec<u8>, Vec<u8>),
  }

  /** Errors inform users that something went wrong.
  - RequestFailed,
  */
  #[pallet::error]
  pub enum Error<T> {}

  /** Modify the genesis state of the blockchain.
     This is pretty pointless atm since we overwrite the data each block.

     TODO: Until we have a working signed ocw callback is would mostly likely be used for configuring initial state in specs.

     Optional values are:
     -	commands: Vec<CommandRequest<T>>
  **/
  #[pallet::genesis_config]
  pub struct GenesisConfig<T: Config> {
    pub commands: Vec<CommandRequest<T>>,
  }

  #[cfg(feature = "std")]
  impl<T: Config> Default for GenesisConfig<T> {
    fn default() -> GenesisConfig<T> {
      GenesisConfig { commands: Vec::<CommandRequest<T>>::new() }
    }
  }

  #[pallet::genesis_build]
  impl<T: Config> GenesisBuild<T> for GenesisConfig<T> {
    fn build(&self) {
      // TODO: Allow the configs to use strings, then convert them to the Vec<u8> collections.
      Commands::<T>::set(Some(Vec::<CommandRequest<T>>::new()));
    }
  }

  #[pallet::hooks]
  impl<T: Config> Hooks<BlockNumberFor<T>> for Pallet<T> {
    fn offchain_worker(block_number: T::BlockNumber) {
      if let Err(_err) = Self::print_metadata(&"*** IPFS off-chain worker started with ***") {
        log::error!("IPFS: Error occurred during `print_metadata`");
      }

      if let Err(_err) = Self::ocw_process_command_requests(block_number) {
        log::error!("IPFS: command request");
      }
    }
  }

  // Dispatchable functions allows users to interact with the pallet and invoke state changes.
  // These functions materialize as "extrinsics", which are often compared to transactions.
  // Dispatchable functions must be annotated with a weight and must return a DispatchResult.

  #[pallet::call]
  impl<T: Config> Pallet<T> {

	/// Adds arbitrary bytes to the IPFS repository. The registered `Cid` is printed out in the
    /// logs.

	#[pallet::call_index(0)]
    #[pallet::weight(200_000)]
    pub fn add_bytes(origin: OriginFor<T>, received_bytes: Vec<u8>, version: u8) -> DispatchResult {
      let requester = ensure_signed(origin)?;
      let mut commands = Vec::<IpfsCommand>::new();
      commands.push(IpfsCommand::AddBytes(received_bytes, version));

      let ipfs_command_request = CommandRequest::<T> {
        identifier: generate_id::<T>(),
        requester: requester.clone(),
        ipfs_commands: commands,
      };

      Commands::<T>::append(ipfs_command_request);
      Ok(Self::deposit_event(Event::QueuedDataToAdd(requester)))
    }

	/** Fin IPFS data by the `Cid`; if it is valid UTF-8, it is printed in the logs.
    Otherwise the decimal representation of the bytes is displayed instead. **/

	#[pallet::call_index(1)]
    #[pallet::weight(100_000)]
    pub fn cat_bytes(origin: OriginFor<T>, cid: Vec<u8>) -> DispatchResult {
      let requester = ensure_signed(origin)?;
      let mut commands = Vec::<IpfsCommand>::new();
      commands.push(IpfsCommand::CatBytes(cid));

      let ipfs_command_request = CommandRequest::<T> {
        identifier: generate_id::<T>(),
        requester: requester.clone(),
        ipfs_commands: commands,
      };

      Commands::<T>::append(ipfs_command_request);
      Ok(Self::deposit_event(Event::QueuedDataToCat(requester)))
    }

    /** Mark a `multiaddr` as a desired connection target. The connection target will be established
    during the next run of the off-chain `connection` process.
    - Example: /ip4/127.0.0.1/tcp/4001/p2p/<Ipfs node Id> */

	#[pallet::call_index(2)]
	#[pallet::weight(100_000)]
    pub fn connect(origin: OriginFor<T>, address: Vec<u8>) -> DispatchResult {
      let requester = ensure_signed(origin)?;
      let mut commands = Vec::<IpfsCommand>::new();
      commands.push(IpfsCommand::ConnectTo(address));

      let ipfs_command_request = CommandRequest::<T> {
        identifier: generate_id::<T>(),
        requester: requester.clone(),
        ipfs_commands: commands,
      };

      Commands::<T>::append(ipfs_command_request);
      Ok(Self::deposit_event(Event::ConnectionRequested(requester)))
    }

    /** Queues a `Multiaddr` to be disconnected. The connection will be severed during the next
    run of the off-chain `connection` process.
    **/

	#[pallet::call_index(3)]
    #[pallet::weight(500_000)]
    pub fn disconnect(origin: OriginFor<T>, address: Vec<u8>) -> DispatchResult {
      let requester = ensure_signed(origin)?;
      let mut commands = Vec::<IpfsCommand>::new();
      commands.push(IpfsCommand::DisconnectFrom(address));

      let ipfs_command_request = CommandRequest::<T> {
        identifier: generate_id::<T>(),
        requester: requester.clone(),
        ipfs_commands: commands,
      };

      Commands::<T>::append(ipfs_command_request);
      Ok(Self::deposit_event(Event::DisconnectedRequested(requester)))
    }

    /** Add arbitrary bytes to the IPFS repository. The registered `Cid` is printed in the
     * logs * */

	 #[pallet::call_index(4)]
    #[pallet::weight(300_000)]
    pub fn remove_block(origin: OriginFor<T>, cid: Vec<u8>) -> DispatchResult {
      let requester = ensure_signed(origin)?;
      let mut commands = Vec::<IpfsCommand>::new();
      commands.push(IpfsCommand::RemoveBlock(cid));

      let ipfs_command_request = CommandRequest::<T> {
        identifier: generate_id::<T>(),
        requester: requester.clone(),
        ipfs_commands: commands,
      };

      Commands::<T>::append(ipfs_command_request);
      Ok(Self::deposit_event(Event::QueuedDataToRemove(requester)))
    }

    /** Pin a given `Cid` non-recursively. * */

	#[pallet::call_index(5)]
	#[pallet::weight(100_000)]
    pub fn insert_pin(origin: OriginFor<T>, cid: Vec<u8>) -> DispatchResult {
      let requester = ensure_signed(origin)?;
      let mut commands = Vec::<IpfsCommand>::new();
      commands.push(IpfsCommand::InsertPin(cid));

      let ipfs_command_request = CommandRequest::<T> {
        identifier: generate_id::<T>(),
        requester: requester.clone(),
        ipfs_commands: commands,
      };

      Commands::<T>::append(ipfs_command_request);
      Ok(Self::deposit_event(Event::QueuedDataToPin(requester)))
    }

    /** Unpin a given `Cid` non-recursively. * */

	#[pallet::call_index(6)]
	#[pallet::weight(100_000)]
    pub fn remove_pin(origin: OriginFor<T>, cid: Vec<u8>) -> DispatchResult {
      let requester = ensure_signed(origin)?;
      let mut commands = Vec::<IpfsCommand>::new();
      commands.push(IpfsCommand::RemovePin(cid));

      let ipfs_command_request = CommandRequest::<T> {
        identifier: generate_id::<T>(),
        requester: requester.clone(),
        ipfs_commands: commands,
      };

      Commands::<T>::append(ipfs_command_request);
      Ok(Self::deposit_event(Event::QueuedDataToUnpin(requester)))
    }

    /** Find addresses associated with the given `PeerId` * */

	#[pallet::call_index(7)]
	#[pallet::weight(100_000)]
    pub fn dht_find_peer(origin: OriginFor<T>, peer_id: Vec<u8>) -> DispatchResult {
      let requester = ensure_signed(origin)?;
      let mut commands = Vec::<IpfsCommand>::new();
      commands.push(IpfsCommand::FindPeer(peer_id));

      let ipfs_command_request = CommandRequest::<T> {
        identifier: generate_id::<T>(),
        requester: requester.clone(),
        ipfs_commands: commands,
      };

      Commands::<T>::append(ipfs_command_request);
      Ok(Self::deposit_event(Event::FindPeerIssued(requester)))
    }

    /** Find the list of `PeerId`'s known to be hosting the given `Cid` * */

	#[pallet::call_index(8)]
	#[pallet::weight(100_000)]
    pub fn dht_find_providers(origin: OriginFor<T>, cid: Vec<u8>) -> DispatchResult {
      let requester = ensure_signed(origin)?;
      let mut commands = Vec::<IpfsCommand>::new();
      commands.push(IpfsCommand::GetProviders(cid));

      let ipfs_command_request = CommandRequest::<T> {
        identifier: generate_id::<T>(),
        requester: requester.clone(),
        ipfs_commands: commands,
      };

      Commands::<T>::append(ipfs_command_request);
      Ok(Self::deposit_event(Event::FindProvidersIssued(requester)))
    }

	#[pallet::call_index(9)]
    #[pallet::weight(0)]
    pub fn ocw_callback(
      origin: OriginFor<T>,
      identifier: [u8; 32],
      data: Vec<u8>,
    ) -> DispatchResult {
      let signer = ensure_signed(origin)?;
      let mut callback_command: Option<CommandRequest<T>> = None;

      Commands::<T>::mutate(|command_requests| {
        let mut commands = command_requests.clone().unwrap();

        if let Some(index) = commands.iter().position(|cmd| cmd.identifier == identifier) {
          info!("Removing at index {}", index.clone());
          callback_command = Some(commands.swap_remove(index).clone());
        };

        *command_requests = Some(commands);
      });

      Self::deposit_event(Event::OcwCallback(signer));

      match Self::command_callback(&callback_command.unwrap(), data) {
		Ok(_) => Ok(()),
		Err(_) => Err(DispatchError::Corruption),
	  }
    }
  }

  impl<T: Config> Pallet<T> {
    // helper functions

    /**
       Iterate over all of the Active CommandRequests calling them.
    */
    fn ocw_process_command_requests(block_number: T::BlockNumber) -> Result<(), Error<T>> {
      let commands: Vec<CommandRequest<T>> =
        Commands::<T>::get().unwrap_or(Vec::<CommandRequest<T>>::new());

      for command_request in commands {
        match ocw_process_command::<T>(
          block_number,
          command_request.clone(),
          PROCESSED_COMMANDS,
        ) {
          Ok(responses) => {
            let callback_response = ocw_parse_ipfs_response::<T>(responses);
            _ = Self::signed_callback(&command_request, callback_response);
          },
          Err(e) => match e {
            IpfsError::<T>::RequestFailed => {
				log::error!("IPFS: failed to perform a request")
            },
            _ => {},
          },
        }
      }

      Ok(())
    }

    /** Output the current state of IPFS worker */
    fn print_metadata(message: &str) -> Result<(), IpfsError<T>> {
      let peers = if let IpfsResponse::Peers(peers) = ipfs_request::<T>(IpfsRequest::Peers)? {
        peers
      } else {
        Vec::new()
      };

      info!("{}", message);
      info!("IPFS: Is currently connected to {} peers", peers.len());
      if !peers.is_empty() {
        info!("IPFS: Peer Ids: {:?}", str::from_utf8(&addresses_to_utf8_safe_bytes(peers)))
      }

      info!("IPFS: CommandRequest size: {}", Commands::<T>::decode_len().unwrap_or(0));
      Ok(())
    }

    /** callback to the on-chain validators to continue processing the CID  * */
    fn signed_callback(
      command_request: &CommandRequest<T>,
      data: Vec<u8>,
    ) -> Result<(), IpfsError<T>> {
      let signer = Signer::<T, T::AuthorityId>::all_accounts();

	  if !signer.can_sign() {
        log::error!("*** IPFS *** ---- No local accounts available. Consider adding one via `author_insertKey` RPC.");
        return Err(IpfsError::<T>::RequestFailed)?
      }

      let results = signer.send_signed_transaction(|_account| Call::ocw_callback {
        identifier: command_request.identifier,
        data: data.clone(),
      });

      for (_account, result) in &results {
        match result {
          Ok(()) => {
            info!("callback sent")
          },
          Err(e) => {
            log::error!("Failed to submit transaction {:?}", e)
          },
        }
      }

      Ok(())
    }

    //
    // - Ideally the callback function can be override by another pallet that is coupled to this
    //   one allowing for custom functionality.
    // - data can be used for callbacks IE add a cid to the signer / uploader.
    // - Validate a connected peer has the CID, and which peer has it etc.

    fn command_callback(command_request: &CommandRequest<T>, data: Vec<u8>) -> Result<(), ()> {
      if let Ok(utf8_str) = str::from_utf8(&*data) {
        info!("Received string: {:?}", utf8_str);
      } else {
        info!("Received data: {:?}", data);
      }

      for command in command_request.clone().ipfs_commands {
        match command {
          IpfsCommand::ConnectTo(address) => Self::deposit_event(Event::ConnectedTo(
            command_request.clone().requester,
            address,
          )),

          IpfsCommand::DisconnectFrom(address) => Self::deposit_event(
            Event::DisconnectedFrom(command_request.clone().requester, address),
          ),
<<<<<<< HEAD
          IpfsCommand::AddBytes(_, _) => Self::deposit_event(Event::AddedCid(
=======

          IpfsCommand::AddBytes(_) => Self::deposit_event(Event::AddedCid(
>>>>>>> 00df06da
            command_request.clone().requester,
            data.clone(),
          )),

          IpfsCommand::CatBytes(cid) => Self::deposit_event(Event::CatBytes(
            command_request.clone().requester,
            cid,
            data.clone(),
          )),

          IpfsCommand::InsertPin(cid) => Self::deposit_event(Event::InsertedPin(
            command_request.clone().requester,
            cid,
          )),

          IpfsCommand::RemoveBlock(cid) => Self::deposit_event(Event::RemovedBlock(
            command_request.clone().requester,
            cid,
          )),

          IpfsCommand::RemovePin(cid) => Self::deposit_event(Event::RemovedPin(
            command_request.clone().requester,
            cid,
          )),

          IpfsCommand::FindPeer(_) => Self::deposit_event(Event::FoundPeers(
            command_request.clone().requester,
            data.clone(),
          )),

          IpfsCommand::GetProviders(cid) => Self::deposit_event(Event::CidProviders(
            command_request.clone().requester,
            cid,
            data.clone(),
          )),
        }
      }

      Ok(())

    }
  }
}<|MERGE_RESOLUTION|>--- conflicted
+++ resolved
@@ -537,12 +537,7 @@
           IpfsCommand::DisconnectFrom(address) => Self::deposit_event(
             Event::DisconnectedFrom(command_request.clone().requester, address),
           ),
-<<<<<<< HEAD
           IpfsCommand::AddBytes(_, _) => Self::deposit_event(Event::AddedCid(
-=======
-
-          IpfsCommand::AddBytes(_) => Self::deposit_event(Event::AddedCid(
->>>>>>> 00df06da
             command_request.clone().requester,
             data.clone(),
           )),
